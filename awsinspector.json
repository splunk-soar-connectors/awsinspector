--- conflicted
+++ resolved
@@ -9,20 +9,14 @@
     "product_name": "Inspector",
     "product_version_regex": ".*",
     "publisher": "Splunk",
-<<<<<<< HEAD
     "license": "Copyright (c) 2019-2021 Splunk Inc.",
     "app_version": "2.0.0",
     "utctime_updated": "2019-06-12T02:13:02.000000Z",
-=======
-    "license": "Copyright (c) 2019 Splunk Inc.",
-    "app_version": "1.0.3",
-    "utctime_updated": "2021-02-15T08:03:02.000000Z",
->>>>>>> da6b958d
     "package_name": "phantom_awsinspector",
     "main_module": "awsinspector_connector.py",
     "min_phantom_version": "4.9.39220",
     "latest_tested_versions": [
-        "Cloud tested on 11-24-2020"
+        "Cloud tested on 02-16-2021"
     ],
     "python_version": "3",
     "app_wizard_version": "1.0.0",
